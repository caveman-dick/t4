--- conflicted
+++ resolved
@@ -60,12 +60,7 @@
 		[Fact]
 		public void CaptureEncodingAndExtension ()
 		{
-<<<<<<< HEAD
-			string input = InputTemplate_CaptureEncodingAndExtension;
-
-=======
 			string input = InputTemplate_CaptureEncodingAndExtension.NormalizeNewlines ();
->>>>>>> a253e825
 			string output = Preprocess (input);
 			string expectedOutput = TemplatingEngineHelper.CleanCodeDom (Output_CaptureEncodingAndExtension.NormalizeNewlines (), "\n");
 
