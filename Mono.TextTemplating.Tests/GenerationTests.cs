// 
// GenerationTests.cs
//  
// Author:
//       Mikayla Hutchinson <m.j.hutchinson@gmail.com>
// 
// Copyright (c) 2009 Novell, Inc. (http://www.novell.com)
// 
// Permission is hereby granted, free of charge, to any person obtaining a copy
// of this software and associated documentation files (the "Software"), to deal
// in the Software without restriction, including without limitation the rights
// to use, copy, modify, merge, publish, distribute, sublicense, and/or sell
// copies of the Software, and to permit persons to whom the Software is
// furnished to do so, subject to the following conditions:
// 
// The above copyright notice and this permission notice shall be included in
// all copies or substantial portions of the Software.
// 
// THE SOFTWARE IS PROVIDED "AS IS", WITHOUT WARRANTY OF ANY KIND, EXPRESS OR
// IMPLIED, INCLUDING BUT NOT LIMITED TO THE WARRANTIES OF MERCHANTABILITY,
// FITNESS FOR A PARTICULAR PURPOSE AND NONINFRINGEMENT. IN NO EVENT SHALL THE
// AUTHORS OR COPYRIGHT HOLDERS BE LIABLE FOR ANY CLAIM, DAMAGES OR OTHER
// LIABILITY, WHETHER IN AN ACTION OF CONTRACT, TORT OR OTHERWISE, ARISING FROM,
// OUT OF OR IN CONNECTION WITH THE SOFTWARE OR THE USE OR OTHER DEALINGS IN
// THE SOFTWARE.

using System;
using System.IO;
using Microsoft.VisualStudio.TextTemplating;
using System.Linq;
using System.CodeDom.Compiler;
using Xunit;

namespace Mono.TextTemplating.Tests
{
	public class GenerationTests
	{	
		[Fact]
		public void TemplateGeneratorTest ()
		{
			var gen = new TemplateGenerator ();
			string tmp = null;
			gen.ProcessTemplate (null, "<#@ template language=\"C#\" #>", ref tmp, out tmp);
			Assert.Null (gen.Errors.OfType<CompilerError> ().FirstOrDefault ());
		}

<<<<<<< HEAD
		[Fact]
=======
		[Test]
		public void CSharp9Records ()
		{
			string template = "<#+ public record Foo(string bar); #>";
			var gen = new TemplateGenerator ();
			string outputName = null;
			gen.ProcessTemplate (null, template, ref outputName, out _);

			CompilerError firstError = gen.Errors.OfType<CompilerError> ().FirstOrDefault ();
#if NET5_0
			Assert.IsNull (firstError);
#else
			Assert.NotNull (firstError);
#endif
		}

#if !NET472
		[Test]
		public void SetLangVersionViaAttribute ()
		{
			string template = "<#@ template langversion='5' #><#+ public int Foo { get; } = 5; #>";
			var gen = new TemplateGenerator ();
			string outputName = null;
			gen.ProcessTemplate (null, template, ref outputName, out _);

			CompilerError firstError = gen.Errors.OfType<CompilerError> ().FirstOrDefault ();

			Assert.NotNull (firstError);
			Assert.IsTrue (gen.Errors.OfType<CompilerError> ().All (c => c.ErrorText.Contains ("not available in C# 5")));
		}

		[Test]
		public void SetLangVersionViaAttributeInProcess ()
		{
			string template = "<#@ template langversion='5' #><#+ public int Foo { get; } = 5; #>";
			var gen = new TemplateGenerator ();
			gen.UseInProcessCompiler ();
			string outputName = null;
			gen.ProcessTemplate (null, template, ref outputName, out _);

			CompilerError firstError = gen.Errors.OfType<CompilerError> ().FirstOrDefault ();
			Assert.NotNull (firstError);
			Assert.IsTrue (gen.Errors.OfType<CompilerError> ().All (c => c.ErrorText.Contains ("not available in C# 5")));
		}

		[Test]
		public void SetLangVersionViaAdditionalArgs ()
		{
			string template = "<#@ template compilerOptions='-langversion:5' #><#+ public int Foo { get; } = 5; #>";
			var gen = new TemplateGenerator ();
			string outputName = null;
			gen.ProcessTemplate (null, template, ref outputName, out _);

			CompilerError firstError = gen.Errors.OfType<CompilerError> ().FirstOrDefault ();
			Assert.NotNull (firstError);
			Assert.IsTrue (gen.Errors.OfType<CompilerError> ().All (c => c.ErrorText.Contains ("not available in C# 5")));
		}

		[Test]
		public void SetLangVersionViaAdditionalArgsInProcess ()
		{
			string template = "<#@ template compilerOptions='-langversion:5' #><#+ public int Foo { get; } = 5; #>";
			var gen = new TemplateGenerator ();
			gen.UseInProcessCompiler ();
			string outputName = null;
			gen.ProcessTemplate (null, template, ref outputName, out _);

			CompilerError firstError = gen.Errors.OfType<CompilerError> ().FirstOrDefault ();
			Assert.NotNull (firstError);
			Assert.IsTrue (firstError.ErrorText.Contains ("not available in C# 5"));
		}
#endif

		[Test]
>>>>>>> bc371864
		public void ImportReferencesTest ()
		{
			var gen = new TemplateGenerator ();
			string tmp = null;
			gen.ReferencePaths.Add (Path.GetDirectoryName (typeof (Uri).Assembly.Location));
			gen.ReferencePaths.Add (Path.GetDirectoryName (typeof (System.Linq.Enumerable).Assembly.Location));
			gen.ProcessTemplate (null, "<#@ assembly name=\"System.dll\" #>\n<#@ assembly name=\"System.Core.dll\" #>", ref tmp, out tmp);
			Assert.Null (gen.Errors.OfType<CompilerError> ().FirstOrDefault ());
		}

		[Fact]
		public void InProcessCompilerTest ()
		{
			var gen = new TemplateGenerator ();
			gen.UseInProcessCompiler ();
			string tmp = null;
			gen.ReferencePaths.Add (Path.GetDirectoryName (typeof (Uri).Assembly.Location));
			gen.ReferencePaths.Add (Path.GetDirectoryName (typeof (System.Linq.Enumerable).Assembly.Location));
			gen.ProcessTemplate (null, "<#@ assembly name=\"System.dll\" #>\n<#@ assembly name=\"System.Core.dll\" #>", ref tmp, out tmp);
			Assert.Null (gen.Errors.OfType<CompilerError> ().FirstOrDefault ());
		}

		[Fact]
		public void IncludeFileThatDoesNotExistTest ()
		{
			var gen = new TemplateGenerator ();
			string tmp = null;
			gen.ProcessTemplate (null, "<#@ include file=\"none.tt\" #>", ref tmp, out tmp);
			Assert.StartsWith ("Could not read included file 'none.tt'", gen.Errors.OfType<CompilerError> ().First ().ErrorText);
		}

		[Fact]
		public void Generate ()
		{
			string Input = ParsingTests.ParseSample1.NormalizeNewlines ();
			string Output = OutputSample1.NormalizeEscapedNewlines ();
			GenerateOutput (Input, Output, "\n");
		}
		
		[Fact]
		public void GenerateMacNewlines ()
		{
			string MacInput = ParsingTests.ParseSample1.NormalizeNewlines ("\r");
			string MacOutput = OutputSample1.NormalizeEscapedNewlines ("\\r");
			GenerateOutput (MacInput, MacOutput, "\r");
		}
		
		[Fact]
		public void GenerateWindowsNewlines ()
		{
			string WinInput = ParsingTests.ParseSample1.NormalizeNewlines ("\r\n");
			string WinOutput = OutputSample1.NormalizeEscapedNewlines ("\\r\\n");
			GenerateOutput (WinInput, WinOutput, "\r\n");
		}

		[Fact]
		public void DefaultLanguage ()
		{
			var host = new DummyHost ();
			string template = @"<#= DateTime.Now #>";
			var pt = ParsedTemplate.FromText (template, host);
			Assert.Empty (host.Errors);
			TemplateSettings settings = TemplatingEngine.GetSettings (host, pt);
			Assert.Equal ("C#", settings.Language);
		}
		
		//NOTE: we set the newline property on the code generator so that the whole files has matching newlines,
		// in order to match the newlines in the verbatim code blocks
		void GenerateOutput (string input, string expectedOutput, string newline)
		{
			var host = new DummyHost ();
			string nameSpaceName = "Microsoft.VisualStudio.TextTemplating4f504ca0";
			string code = GenerateCode (host, input, nameSpaceName, newline);
			Assert.Empty (host.Errors);

			var generated = TemplatingEngineHelper.CleanCodeDom (code, newline);
			expectedOutput = TemplatingEngineHelper.CleanCodeDom (expectedOutput, newline);
			Assert.Equal (expectedOutput, generated);
		}
		
		#region Helpers
		
		string GenerateCode (ITextTemplatingEngineHost host, string content, string name, string generatorNewline)
		{
			var pt = ParsedTemplate.FromText (content, host);
			if (pt.Errors.HasErrors) {
				host.LogErrors (pt.Errors);
				return null;
			}
			
			TemplateSettings settings = TemplatingEngine.GetSettings (host, pt);
			if (name != null)
				settings.Namespace = name;
			if (pt.Errors.HasErrors) {
				host.LogErrors (pt.Errors);
				return null;
			}
			
			var ccu = TemplatingEngine.GenerateCompileUnit (host, content, pt, settings);
			if (pt.Errors.HasErrors) {
				host.LogErrors (pt.Errors);
				return null;
			}
			
			var opts = new CodeGeneratorOptions ();
			using (var writer = new System.IO.StringWriter ()) {
				writer.NewLine = generatorNewline;
				settings.Provider.GenerateCodeFromCompileUnit (ccu, writer, opts);
				return writer.ToString ();
			}
		}

		#endregion

		#region Expected output strings

		public static string OutputSample1 =
@"
namespace Microsoft.VisualStudio.TextTemplating4f504ca0 {
    
    
    public partial class GeneratedTextTransformation : global::Microsoft.VisualStudio.TextTemplating.TextTransformation {
        
        
        #line 9 """"

var s = ""baz \\#>"";

        #line default
        #line hidden
        
        public override string TransformText() {
            this.GenerationEnvironment = null;
            
            #line 2 """"
            this.Write(""Line One\nLine Two\n"");
            
            #line default
            #line hidden
            
            #line 4 """"

var foo = 5;

            
            #line default
            #line hidden
            
            #line 7 """"
            this.Write(""Line Three "");
            
            #line default
            #line hidden
            
            #line 7 """"
            this.Write(global::Microsoft.VisualStudio.TextTemplating.ToStringHelper.ToStringWithCulture( bar ));
            
            #line default
            #line hidden
            
            #line 7 """"
            this.Write(""\nLine Four\n"");
            
            #line default
            #line hidden
            return this.GenerationEnvironment.ToString();
        }
        
        public override void Initialize() {
            base.Initialize();
        }
    }
}
";
		#endregion
	}

	static class StringNormalizationExtensions
	{
		public static string NormalizeNewlines (this string s, string newLine = "\n") => s.Replace ("\r\n", "\n").Replace ("\n", newLine);

		public static string NormalizeEscapedNewlines (this string s, string escapedNewline = "\\n") => s.Replace ("\\r\\n", "\\n").Replace ("\\n", escapedNewline);
	}
}<|MERGE_RESOLUTION|>--- conflicted
+++ resolved
@@ -44,9 +44,6 @@
 			Assert.Null (gen.Errors.OfType<CompilerError> ().FirstOrDefault ());
 		}
 
-<<<<<<< HEAD
-		[Fact]
-=======
 		[Test]
 		public void CSharp9Records ()
 		{
@@ -121,7 +118,6 @@
 #endif
 
 		[Test]
->>>>>>> bc371864
 		public void ImportReferencesTest ()
 		{
 			var gen = new TemplateGenerator ();
