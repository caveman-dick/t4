--- conflicted
+++ resolved
@@ -55,10 +55,7 @@
 			Assert.Null (gen.Errors.OfType<CompilerError> ().FirstOrDefault ());
 		}
 
-<<<<<<< HEAD
-		[Fact]
-=======
-		[Test]
+		[Fact]
 		public void InProcessCompilerTest ()
 		{
 			var gen = new TemplateGenerator ();
@@ -67,11 +64,10 @@
 			gen.ReferencePaths.Add (Path.GetDirectoryName (typeof (Uri).Assembly.Location));
 			gen.ReferencePaths.Add (Path.GetDirectoryName (typeof (System.Linq.Enumerable).Assembly.Location));
 			gen.ProcessTemplate (null, "<#@ assembly name=\"System.dll\" #>\n<#@ assembly name=\"System.Core.dll\" #>", ref tmp, out tmp);
-			Assert.IsNull (gen.Errors.OfType<CompilerError> ().FirstOrDefault (), "ProcessTemplate");
-		}
-
-		[Test]
->>>>>>> a253e825
+			Assert.Null (gen.Errors.OfType<CompilerError> ().FirstOrDefault ());
+		}
+
+		[Fact]
 		public void IncludeFileThatDoesNotExistTest ()
 		{
 			var gen = new TemplateGenerator ();
@@ -83,43 +79,25 @@
 		[Fact]
 		public void Generate ()
 		{
-<<<<<<< HEAD
-			string Input = ParsingTests.ParseSample1.Replace ("\r\n", "\n");
-			string Output = OutputSample1.Replace ("\r\n", "\n");
-			GenerateOutput (Input, Output, "\n");
-=======
 			string Input = ParsingTests.ParseSample1.NormalizeNewlines ();
 			string Output = OutputSample1.NormalizeEscapedNewlines ();
-			Generate (Input, Output, "\n");
->>>>>>> a253e825
+			GenerateOutput (Input, Output, "\n");
 		}
 		
 		[Fact]
 		public void GenerateMacNewlines ()
 		{
-<<<<<<< HEAD
-			string MacInput = ParsingTests.ParseSample1.Replace ("\r\n", "\n").Replace ("\n", "\r");
-			string MacOutput = OutputSample1.Replace ("\\n", "\\r").Replace ("\r\n", "\n").Replace ("\n", "\r");;
-			GenerateOutput (MacInput, MacOutput, "\r");
-=======
 			string MacInput = ParsingTests.ParseSample1.NormalizeNewlines ("\r");
 			string MacOutput = OutputSample1.NormalizeEscapedNewlines ("\\r");
-			Generate (MacInput, MacOutput, "\r");
->>>>>>> a253e825
+			GenerateOutput (MacInput, MacOutput, "\r");
 		}
 		
 		[Fact]
 		public void GenerateWindowsNewlines ()
 		{
-<<<<<<< HEAD
-			string WinInput = ParsingTests.ParseSample1.Replace ("\r\n", "\n").Replace ("\n", "\r\n");
-			string WinOutput = OutputSample1.Replace ("\\n", "\\r\\n").Replace ("\r\n", "\n").Replace ("\n", "\r\n");
-			GenerateOutput (WinInput, WinOutput, "\r\n");
-=======
 			string WinInput = ParsingTests.ParseSample1.NormalizeNewlines ("\r\n");
 			string WinOutput = OutputSample1.NormalizeEscapedNewlines ("\\r\\n");
-			Generate (WinInput, WinOutput, "\r\n");
->>>>>>> a253e825
+			GenerateOutput (WinInput, WinOutput, "\r\n");
 		}
 
 		[Fact]
@@ -138,15 +116,9 @@
 		void GenerateOutput (string input, string expectedOutput, string newline)
 		{
 			var host = new DummyHost ();
-<<<<<<< HEAD
-			string className = "GeneratedTextTransformation4f504ca0";
-			string code = GenerateCode (host, input, className, newline);
-			Assert.Empty (host.Errors);
-=======
 			string nameSpaceName = "Microsoft.VisualStudio.TextTemplating4f504ca0";
 			string code = GenerateCode (host, input, nameSpaceName, newline);
-			Assert.AreEqual (0, host.Errors.Count);
->>>>>>> a253e825
+			Assert.Empty (host.Errors);
 
 			var generated = TemplatingEngineHelper.CleanCodeDom (code, newline);
 			expectedOutput = TemplatingEngineHelper.CleanCodeDom (expectedOutput, newline);
