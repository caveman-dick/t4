--- conflicted
+++ resolved
@@ -19,7 +19,6 @@
       with:
         submodules: recursive
         fetch-depth: 0 # GitVersioning needs deep clone
-        submodules: true
 
     - name: Set up dotnet
       uses: actions/setup-dotnet@v2
@@ -45,31 +44,8 @@
       run: dotnet restore -p:Configuration=${{ matrix.config }}
 
     - name: Build
-      run: dotnet build --no-restore -c ${{ matrix.config }}
+      run: dotnet build Mono.TextTemplating.sln -c ${{ matrix.config }} --no-restore
 
-<<<<<<< HEAD
-    - name: Test (Windows)
-      if: startsWith (matrix.os, 'windows')
-      run: dotnet test -c ${{ matrix.config }} --no-build
-#      run: dotnet test -c ${{ matrix.config }} --no-build --blame-hang-timeout 5m --diag TestResults-${{ matrix.config }}-${{ matrix.os }}/Log/test_log.txt --logger trx --results-directory TestResults-${{ matrix.config }}-${{ matrix.os }}
-
-#    - name: Test diagnostics
-#      if: failure() && startsWith (matrix.os, 'windows')
-#      uses: actions/upload-artifact@v2
-#      with:
-#        name: test-results-${{ matrix.config }}-${{ matrix.os }}
-#        path: TestResults-${{ matrix.config }}-${{ matrix.os }}
-
-    - name: Test (Linux/Mac)
-      if: startsWith (matrix.os, 'windows') == false
-      # dotnet test doesn't support mono so we have to use the xunit console runner
-      run: |
-        nuget install xunit.runner.console -Version 2.4.1 -OutputDirectory testrunner
-        mono ./testrunner/xunit.runner.console.2.4.1/tools/net472/xunit.console.exe ./Mono.TextTemplating.Tests/bin/${{ matrix.config }}/net472/Mono.TextTemplating.Tests.dll  -parallel none -noshadow -noappdomain
-        dotnet test -c ${{ matrix.config }} --no-build -f netcoreapp2.1
-        dotnet test -c ${{ matrix.config }} --no-build -f netcoreapp3.1
-        dotnet test -c ${{ matrix.config }} --no-build -f net5.0
-=======
     - name: Test
       run: dotnet test --no-build -c ${{ matrix.config }}
 
@@ -80,7 +56,6 @@
 #      with:
 #        name: test-results-${{ matrix.config }}-${{ matrix.os }}
 #        path: TestResults-${{ matrix.config }}-${{ matrix.os }}
->>>>>>> 425ba47b
 
     - uses: actions/upload-artifact@v3
       if: matrix.config == 'Release' && startsWith(matrix.os, 'windows')
