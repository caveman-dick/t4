{
<<<<<<< HEAD
  "version": "2.1.0-preview.{height}",
=======
  "version": "2.0.1",
>>>>>>> 45a767fa
  "publicReleaseRefSpec": [
    "^refs/tags/v\\d+\\.\\d+$",
    "^refs/tags/v\\d+\\.\\d+\\.\\d+$"
  ],
  "cloudBuild": {
    "buildNumber": {
      "enabled": true
    }
  }
}<|MERGE_RESOLUTION|>--- conflicted
+++ resolved
@@ -1,9 +1,5 @@
 {
-<<<<<<< HEAD
   "version": "2.1.0-preview.{height}",
-=======
-  "version": "2.0.1",
->>>>>>> 45a767fa
   "publicReleaseRefSpec": [
     "^refs/tags/v\\d+\\.\\d+$",
     "^refs/tags/v\\d+\\.\\d+\\.\\d+$"
