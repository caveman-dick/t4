<Project Sdk="Microsoft.NET.Sdk">
  <PropertyGroup>
<<<<<<< HEAD
    <TargetFrameworks>netcoreapp2.1;net472</TargetFrameworks>
=======
    <TargetFrameworks>netstandard2.0;netcoreapp2.1;netcoreapp3.1;net472</TargetFrameworks>
>>>>>>> 425ba47b
    <SignAssembly>true</SignAssembly>
    <AssemblyOriginatorKeyFile>..\TextTemplating.snk</AssemblyOriginatorKeyFile>
    <AllowUnsafeBlocks>true</AllowUnsafeBlocks>
    <NoWarn>1591;1573</NoWarn>
    <PackageId>Mono.TextTemplating</PackageId>
    <EnablePackageValidation>true</EnablePackageValidation>
    <Description>Embeddable engine for the T4 templating language, a general-purpose way to generate text or code files using C#</Description>
    <GeneratePackageOnBuild>true</GeneratePackageOnBuild>
    <TFxId>$([MSBuild]::GetTargetFrameworkIdentifier('$(TargetFramework)'))</TFxId>
    <DefineConstants Condition="'$(TFxId)'=='.NETFramework'">$(DefineConstants);FEATURE_APPDOMAINS</DefineConstants>
    <DefineConstants Condition="'$(TFxId)'=='.NETCoreApp'">$(DefineConstants);FEATURE_ASSEMBLY_LOAD_CONTEXT</DefineConstants>
    <PublishRepositoryUrl>true</PublishRepositoryUrl>
    <PackageReadmeFile>readme.md</PackageReadmeFile>
  </PropertyGroup>

  <ItemGroup>
<<<<<<< HEAD
    <PackageReference Include="Microsoft.SourceLink.GitHub" Version="1.0.0" PrivateAssets="All" />
    <PackageReference Include="System.CodeDom" Version="5.0.0" Condition="'$(TargetFramework)'!='net472'" />
  </ItemGroup>

  <ItemGroup>
    <InternalsVisibleTo Include="Mono.TextTemplating.Tests" />
    <InternalsVisibleTo Include="Mono.TextTemplating.Build" />
    <InternalsVisibleTo Include="Mono.TextTemplating.Roslyn" />
=======
    <PackageReference Include="System.CodeDom" Version="5.0.0" Condition="'$(TargetFramework)'!='net472'" />
    <None Include="readme.md" Pack="true" PackagePath="\"/>
>>>>>>> 425ba47b
  </ItemGroup>
</Project><|MERGE_RESOLUTION|>--- conflicted
+++ resolved
@@ -1,10 +1,6 @@
 <Project Sdk="Microsoft.NET.Sdk">
   <PropertyGroup>
-<<<<<<< HEAD
-    <TargetFrameworks>netcoreapp2.1;net472</TargetFrameworks>
-=======
     <TargetFrameworks>netstandard2.0;netcoreapp2.1;netcoreapp3.1;net472</TargetFrameworks>
->>>>>>> 425ba47b
     <SignAssembly>true</SignAssembly>
     <AssemblyOriginatorKeyFile>..\TextTemplating.snk</AssemblyOriginatorKeyFile>
     <AllowUnsafeBlocks>true</AllowUnsafeBlocks>
@@ -21,18 +17,7 @@
   </PropertyGroup>
 
   <ItemGroup>
-<<<<<<< HEAD
-    <PackageReference Include="Microsoft.SourceLink.GitHub" Version="1.0.0" PrivateAssets="All" />
-    <PackageReference Include="System.CodeDom" Version="5.0.0" Condition="'$(TargetFramework)'!='net472'" />
-  </ItemGroup>
-
-  <ItemGroup>
-    <InternalsVisibleTo Include="Mono.TextTemplating.Tests" />
-    <InternalsVisibleTo Include="Mono.TextTemplating.Build" />
-    <InternalsVisibleTo Include="Mono.TextTemplating.Roslyn" />
-=======
     <PackageReference Include="System.CodeDom" Version="5.0.0" Condition="'$(TargetFramework)'!='net472'" />
     <None Include="readme.md" Pack="true" PackagePath="\"/>
->>>>>>> 425ba47b
   </ItemGroup>
 </Project>