// 
// Template.cs
//  
// Author:
//       Mikayla Hutchinson <m.j.hutchinson@gmail.com>
// 
// Copyright (c) 2009 Novell, Inc. (http://www.novell.com)
// 
// Permission is hereby granted, free of charge, to any person obtaining a copy
// of this software and associated documentation files (the "Software"), to deal
// in the Software without restriction, including without limitation the rights
// to use, copy, modify, merge, publish, distribute, sublicense, and/or sell
// copies of the Software, and to permit persons to whom the Software is
// furnished to do so, subject to the following conditions:
// 
// The above copyright notice and this permission notice shall be included in
// all copies or substantial portions of the Software.
// 
// THE SOFTWARE IS PROVIDED "AS IS", WITHOUT WARRANTY OF ANY KIND, EXPRESS OR
// IMPLIED, INCLUDING BUT NOT LIMITED TO THE WARRANTIES OF MERCHANTABILITY,
// FITNESS FOR A PARTICULAR PURPOSE AND NONINFRINGEMENT. IN NO EVENT SHALL THE
// AUTHORS OR COPYRIGHT HOLDERS BE LIABLE FOR ANY CLAIM, DAMAGES OR OTHER
// LIABILITY, WHETHER IN AN ACTION OF CONTRACT, TORT OR OTHERWISE, ARISING FROM,
// OUT OF OR IN CONNECTION WITH THE SOFTWARE OR THE USE OR OTHER DEALINGS IN
// THE SOFTWARE.

using System;
using System.CodeDom.Compiler;
using System.Collections.Generic;
using System.IO;
using Microsoft.VisualStudio.TextTemplating;

namespace Mono.TextTemplating
{
	public class ParsedTemplate
	{
		readonly List<ISegment> importedHelperSegments = new ();
		readonly string rootFileName;
		
		public ParsedTemplate (string rootFileName)
		{
			this.rootFileName = rootFileName;
		}

		public List<ISegment> RawSegments { get; } = new List<ISegment> ();

		public IEnumerable<Directive> Directives {
			get {
				foreach (ISegment seg in RawSegments) {
					if (seg is Directive dir)
						yield return dir;
				}
			}
		}
		
		public IEnumerable<TemplateSegment> Content {
			get {
				foreach (ISegment seg in RawSegments) {
					if (seg is TemplateSegment ts)
						yield return ts;
				}
			}
		}

		public CompilerErrorCollection Errors { get; } = new CompilerErrorCollection ();

		// this is deprecated to prevent accidentally passing a host without the TemplateFile property set
		[Obsolete("Use TemplateGenerator.ParseTemplate")]
		public static ParsedTemplate FromText (string content, ITextTemplatingEngineHost host) => FromText (content, host);

		internal static ParsedTemplate FromTextInternal (string content, ITextTemplatingEngineHost host)
		{
			var filePath = host.TemplateFile;
			var template = new ParsedTemplate (filePath);
			try {
				template.Parse (host, new HashSet<string> (StringComparer.OrdinalIgnoreCase), new Tokeniser (filePath, content), true);
			} catch (ParserException ex) {
				template.LogError (ex.Message, ex.Location);
			}
			return template;
		}

		// this is deprecated to prevent accidentally passing a host without the TemplateFile property set
		[Obsolete("Use TemplateGenerator.ParseTemplate")]
		public void Parse (ITextTemplatingEngineHost host, Tokeniser tokeniser) => Parse (host, new HashSet<string>(StringComparer.OrdinalIgnoreCase), tokeniser, true);

<<<<<<< HEAD
		[Obsolete]
=======
		[Obsolete("Should not have been public")]
>>>>>>> 425ba47b
		public void ParseWithoutIncludes (Tokeniser tokeniser) => Parse (null, null, tokeniser, false);

		void Parse (ITextTemplatingEngineHost host, HashSet<string> includedFiles, Tokeniser tokeniser, bool parseIncludes) => Parse (host, includedFiles, tokeniser, parseIncludes, false);

		void Parse (ITextTemplatingEngineHost host, HashSet<string> includedFiles, Tokeniser tokeniser, bool parseIncludes, bool isImport)
		{
			bool skip = false;
			bool addToImportedHelpers = false;
			while ((skip || tokeniser.Advance ()) && tokeniser.State != State.EOF) {
				skip = false;
				ISegment seg = null;	
				switch (tokeniser.State) {
				case State.Block:
					if (!string.IsNullOrEmpty (tokeniser.Value))
						seg = new TemplateSegment (SegmentType.Block, tokeniser.Value, tokeniser.Location);
					break;
				case State.Content:
					if (!string.IsNullOrEmpty (tokeniser.Value))
						seg = new TemplateSegment (SegmentType.Content, tokeniser.Value, tokeniser.Location);
					break;
				case State.Expression:
					if (!string.IsNullOrEmpty (tokeniser.Value))
						seg = new TemplateSegment (SegmentType.Expression, tokeniser.Value, tokeniser.Location);
					break;
				case State.Helper:
					addToImportedHelpers = isImport;
					if (!string.IsNullOrEmpty (tokeniser.Value))
						seg = new TemplateSegment (SegmentType.Helper, tokeniser.Value, tokeniser.Location);
					break;
				case State.Directive:
					Directive directive = null;
					string attName = null;
					while (!skip && tokeniser.Advance ()) {
						switch (tokeniser.State) {
						case State.DirectiveName:
							if (directive == null) {
								directive = new Directive (tokeniser.Value, tokeniser.Location) {
									TagStartLocation = tokeniser.TagStartLocation
								};
								if (!parseIncludes || !string.Equals (directive.Name, "include", StringComparison.OrdinalIgnoreCase))
									RawSegments.Add (directive);
							} else
								attName = tokeniser.Value;
							break;
						case State.DirectiveValue:
							if (attName != null && directive != null)
								directive.Attributes[attName] = tokeniser.Value;
							else
								LogError ("Directive value without name", tokeniser.Location);
							attName = null;
							break;
						case State.Directive:
							if (directive != null)
								directive.EndLocation = tokeniser.TagEndLocation;
							break;
						default:
							skip = true;
							break;
						}
					}
					if (parseIncludes && directive != null && string.Equals (directive.Name, "include", StringComparison.OrdinalIgnoreCase))
						Import (host, includedFiles, directive, Path.GetDirectoryName (tokeniser.Location.FileName));
					break;
				default:
					throw new InvalidOperationException ();
				}
				if (seg != null) {
					seg.TagStartLocation = tokeniser.TagStartLocation;
					seg.EndLocation = tokeniser.TagEndLocation;
					if (addToImportedHelpers)
						importedHelperSegments.Add (seg);
					else
						RawSegments.Add (seg);
				}
			}
			if (!isImport) {
				AppendAnyImportedHelperSegments ();
			}
		}

		static string FixWindowsPath (string path) => Path.DirectorySeparatorChar == '/'? path.Replace('\\', '/') : path;

		void Import (ITextTemplatingEngineHost host, HashSet<string> includedFiles, Directive includeDirective, string relativeToDirectory)
		{
			if (!includeDirective.Attributes.TryGetValue ("file", out string rawFilename)) {
				LogError ("Include directive has no file attribute", includeDirective.StartLocation);
				return;
			}

			string fileName = FixWindowsPath (rawFilename);

			bool once = false;
			if (includeDirective.Attributes.TryGetValue ("once", out var onceStr)) {
				if (!bool.TryParse (onceStr, out once)) {
					LogError ($"Include once attribute has unknown value '{onceStr}'", includeDirective.StartLocation);
				}
			}

			//try to resolve path relative to the file that included it
			if (relativeToDirectory != null && !Path.IsPathRooted (fileName)) {
				string possible = Path.Combine (relativeToDirectory, fileName);
				if (File.Exists (possible)) {
					fileName = Path.GetFullPath (possible);
				}
			}

			if (host.LoadIncludeText (fileName, out string content, out string resolvedName)) {
				// unfortunately we can't use the once check to avoid actually reading the file
				// as the host resolves the filename and reads the file in a single call
				if (!includedFiles.Add (resolvedName) && once) {
					return;
				}
				Parse (host, includedFiles, new Tokeniser (resolvedName, content), true, true);
			} else {
				LogError ($"Could not resolve include file '{rawFilename}'.", includeDirective.StartLocation);
			}
		}

		void AppendAnyImportedHelperSegments ()
		{
			RawSegments.AddRange (importedHelperSegments);
			importedHelperSegments.Clear ();
		}

		void LogError (string message, Location location, bool isWarning)
		{
			var err = new CompilerError {
				ErrorText = message
			};
			if (location.FileName != null) {
				err.Line = location.Line;
				err.Column = location.Column;
				err.FileName = location.FileName ?? string.Empty;
			} else {
				err.FileName = rootFileName ?? string.Empty;
			}
			err.IsWarning = isWarning;
			Errors.Add (err);
		}

		public void LogError (string message) => LogError (message, Location.Empty, false);

		public void LogWarning (string message) => LogError (message, Location.Empty, true);

		public void LogError (string message, Location location) => LogError (message, location, false);

		public void LogWarning (string message, Location location) => LogError (message, location, true);
	}
	
	public interface ISegment
	{
		Location StartLocation { get; }
		Location EndLocation { get; set; }
		Location TagStartLocation {get; set; }
	}
	
	public class TemplateSegment : ISegment
	{
		public TemplateSegment (SegmentType type, string text, Location start)
		{
			Type = type;
			StartLocation = start;
			Text = text;
		}
		
		public SegmentType Type { get; private set; }
		public string Text { get; private set; }
		public Location TagStartLocation { get; set; }
		public Location StartLocation { get; private set; }
		public Location EndLocation { get; set; }
	}
	
	public class Directive : ISegment
	{
		public Directive (string name, Location start)
		{
			Name = name;
			Attributes = new Dictionary<string, string> (StringComparer.OrdinalIgnoreCase);
			StartLocation = start;
		}
		
		public string Name { get; private set; }
		public Dictionary<string,string> Attributes { get; private set; }
		public Location TagStartLocation { get; set; }
		public Location StartLocation { get; private set; }
		public Location EndLocation { get; set; }
		
		public string Extract (string key)
		{
			if (!Attributes.TryGetValue (key, out var value))
				return null;
			Attributes.Remove (key);
			return value;
		}
	}
	
	public enum SegmentType
	{
		Block,
		Expression,
		Content,
		Helper
	}
	
	public struct Location : IEquatable<Location>
	{
		public Location (string fileName, int line, int column) : this()
		{
			FileName = fileName;
			Column = column;
			Line = line;
		}
		
		public int Line { get; private set; }
		public int Column { get; private set; }
		public string FileName { get; private set; }

		public static Location Empty => new (null, -1, -1);

		public Location AddLine () => new (FileName, Line + 1, 1);

		public Location AddCol () => AddCols (1);

		public Location AddCols (int number) => new (FileName, Line, Column + number);

		public override string ToString () => $"[{FileName} ({Line},{Column})]";

		public bool Equals (Location other)
			=> other.Line == Line && other.Column == Column && other.FileName == FileName;

		public override bool Equals (object obj) => obj is Location loc && Equals (loc);

		public override int GetHashCode () => (FileName, Line, Column).GetHashCode ();

		public static bool operator == (Location left, Location right) => left.Equals (right);

		public static bool operator != (Location left, Location right) => !(left == right);
	}
}<|MERGE_RESOLUTION|>--- conflicted
+++ resolved
@@ -1,21 +1,21 @@
-// 
+//
 // Template.cs
-//  
+//
 // Author:
 //       Mikayla Hutchinson <m.j.hutchinson@gmail.com>
-// 
+//
 // Copyright (c) 2009 Novell, Inc. (http://www.novell.com)
-// 
+//
 // Permission is hereby granted, free of charge, to any person obtaining a copy
 // of this software and associated documentation files (the "Software"), to deal
 // in the Software without restriction, including without limitation the rights
 // to use, copy, modify, merge, publish, distribute, sublicense, and/or sell
 // copies of the Software, and to permit persons to whom the Software is
 // furnished to do so, subject to the following conditions:
-// 
+//
 // The above copyright notice and this permission notice shall be included in
 // all copies or substantial portions of the Software.
-// 
+//
 // THE SOFTWARE IS PROVIDED "AS IS", WITHOUT WARRANTY OF ANY KIND, EXPRESS OR
 // IMPLIED, INCLUDING BUT NOT LIMITED TO THE WARRANTIES OF MERCHANTABILITY,
 // FITNESS FOR A PARTICULAR PURPOSE AND NONINFRINGEMENT. IN NO EVENT SHALL THE
@@ -36,7 +36,7 @@
 	{
 		readonly List<ISegment> importedHelperSegments = new ();
 		readonly string rootFileName;
-		
+
 		public ParsedTemplate (string rootFileName)
 		{
 			this.rootFileName = rootFileName;
@@ -52,7 +52,7 @@
 				}
 			}
 		}
-		
+
 		public IEnumerable<TemplateSegment> Content {
 			get {
 				foreach (ISegment seg in RawSegments) {
@@ -84,11 +84,7 @@
 		[Obsolete("Use TemplateGenerator.ParseTemplate")]
 		public void Parse (ITextTemplatingEngineHost host, Tokeniser tokeniser) => Parse (host, new HashSet<string>(StringComparer.OrdinalIgnoreCase), tokeniser, true);
 
-<<<<<<< HEAD
-		[Obsolete]
-=======
 		[Obsolete("Should not have been public")]
->>>>>>> 425ba47b
 		public void ParseWithoutIncludes (Tokeniser tokeniser) => Parse (null, null, tokeniser, false);
 
 		void Parse (ITextTemplatingEngineHost host, HashSet<string> includedFiles, Tokeniser tokeniser, bool parseIncludes) => Parse (host, includedFiles, tokeniser, parseIncludes, false);
@@ -99,7 +95,7 @@
 			bool addToImportedHelpers = false;
 			while ((skip || tokeniser.Advance ()) && tokeniser.State != State.EOF) {
 				skip = false;
-				ISegment seg = null;	
+				ISegment seg = null;
 				switch (tokeniser.State) {
 				case State.Block:
 					if (!string.IsNullOrEmpty (tokeniser.Value))
@@ -237,14 +233,14 @@
 
 		public void LogWarning (string message, Location location) => LogError (message, location, true);
 	}
-	
+
 	public interface ISegment
 	{
 		Location StartLocation { get; }
 		Location EndLocation { get; set; }
 		Location TagStartLocation {get; set; }
 	}
-	
+
 	public class TemplateSegment : ISegment
 	{
 		public TemplateSegment (SegmentType type, string text, Location start)
@@ -253,14 +249,14 @@
 			StartLocation = start;
 			Text = text;
 		}
-		
+
 		public SegmentType Type { get; private set; }
 		public string Text { get; private set; }
 		public Location TagStartLocation { get; set; }
 		public Location StartLocation { get; private set; }
 		public Location EndLocation { get; set; }
 	}
-	
+
 	public class Directive : ISegment
 	{
 		public Directive (string name, Location start)
@@ -269,13 +265,13 @@
 			Attributes = new Dictionary<string, string> (StringComparer.OrdinalIgnoreCase);
 			StartLocation = start;
 		}
-		
+
 		public string Name { get; private set; }
 		public Dictionary<string,string> Attributes { get; private set; }
 		public Location TagStartLocation { get; set; }
 		public Location StartLocation { get; private set; }
 		public Location EndLocation { get; set; }
-		
+
 		public string Extract (string key)
 		{
 			if (!Attributes.TryGetValue (key, out var value))
@@ -284,7 +280,7 @@
 			return value;
 		}
 	}
-	
+
 	public enum SegmentType
 	{
 		Block,
@@ -292,7 +288,7 @@
 		Content,
 		Helper
 	}
-	
+
 	public struct Location : IEquatable<Location>
 	{
 		public Location (string fileName, int line, int column) : this()
@@ -301,7 +297,7 @@
 			Column = column;
 			Line = line;
 		}
-		
+
 		public int Line { get; private set; }
 		public int Column { get; private set; }
 		public string FileName { get; private set; }
